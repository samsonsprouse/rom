<<<<<<< HEAD
require 'dry-equalizer'
require 'dry/core/constants'

require 'rom/version'
require 'rom/constants'

module ROM
  include Dry::Core::Constants
end

# core parts
require 'rom/configuration_plugin'
require 'rom/plugin'
require 'rom/schema_plugin'
require 'rom/relation'
require 'rom-mapper'
require 'rom/commands'

# rom Global
require 'rom/global'

# rom configurations
require 'rom/configuration'

# container with registries
require 'rom/container'

# container factory
require 'rom/create_container'

# register core plugins
require 'rom/plugins/configuration/configuration_dsl'
require 'rom/plugins/relation/registry_reader'
require 'rom/plugins/relation/instrumentation'
require 'rom/plugins/command/schema'
require 'rom/plugins/schema/timestamps'

module ROM
  extend Global

  plugins do
    register :macros, ROM::ConfigurationPlugins::ConfigurationDSL, type: :configuration
    register :registry_reader, ROM::Plugins::Relation::RegistryReader, type: :relation
    register :instrumentation, ROM::Plugins::Relation::Instrumentation, type: :relation
    register :schema, ROM::Plugins::Command::Schema, type: :command
    register :timestamps, ROM::Plugins::Schema::Timestamps, type: :schema
  end
end
=======
require 'rom-core'
require 'rom-repository'
require 'rom-mapper'
>>>>>>> b81b622b
<|MERGE_RESOLUTION|>--- conflicted
+++ resolved
@@ -1,54 +1,3 @@
-<<<<<<< HEAD
-require 'dry-equalizer'
-require 'dry/core/constants'
-
-require 'rom/version'
-require 'rom/constants'
-
-module ROM
-  include Dry::Core::Constants
-end
-
-# core parts
-require 'rom/configuration_plugin'
-require 'rom/plugin'
-require 'rom/schema_plugin'
-require 'rom/relation'
-require 'rom-mapper'
-require 'rom/commands'
-
-# rom Global
-require 'rom/global'
-
-# rom configurations
-require 'rom/configuration'
-
-# container with registries
-require 'rom/container'
-
-# container factory
-require 'rom/create_container'
-
-# register core plugins
-require 'rom/plugins/configuration/configuration_dsl'
-require 'rom/plugins/relation/registry_reader'
-require 'rom/plugins/relation/instrumentation'
-require 'rom/plugins/command/schema'
-require 'rom/plugins/schema/timestamps'
-
-module ROM
-  extend Global
-
-  plugins do
-    register :macros, ROM::ConfigurationPlugins::ConfigurationDSL, type: :configuration
-    register :registry_reader, ROM::Plugins::Relation::RegistryReader, type: :relation
-    register :instrumentation, ROM::Plugins::Relation::Instrumentation, type: :relation
-    register :schema, ROM::Plugins::Command::Schema, type: :command
-    register :timestamps, ROM::Plugins::Schema::Timestamps, type: :schema
-  end
-end
-=======
 require 'rom-core'
 require 'rom-repository'
-require 'rom-mapper'
->>>>>>> b81b622b
+require 'rom-mapper'